--- conflicted
+++ resolved
@@ -70,74 +70,29 @@
         return True
 
 
-<<<<<<< HEAD
-=======
-def setup(gdb_unix_socket_path=None):
-    global qemu
-    global avatar
-    global fake_target
-
-    arch = setup_ARCH()
-
-    avatar = Avatar(arch=arch, output_directory=test_dir, configure_logging=False)
-    qemu = QemuTarget(avatar, name='qemu_test',
-                      #firmware="./tests/binaries/qemu_arm_test",
-                      firmware='%s/firmware' % test_dir,
-                      gdb_unix_socket_path=gdb_unix_socket_path,
-                      )
-    fake_target = FakeTarget()
-
-    dev1 = avatar.add_memory_range(0x101f2000, 0x1000, 'dev1', forwarded=True, 
-                                   forwarded_to=fake_target,
-                                   qemu_name='avatar-rmemory')
-
-    mem1 = avatar.add_memory_range(rom_addr, 0x1000, 'mem1', 
-                                #file='%s/tests/binaries/qemu_arm_test' %
-                                #   os.getcwd())
-                                file='%s/firmware' % test_dir)
-
-def setup_ARCH():
-    global ARCH
-    global rom_addr
-
-    ARCH = os.getenv('AVATAR2_ARCH')
-
-    if ARCH == 'ARM':
-        arch = ARM
-        firmware = arm_bin
-        rom_addr = 0x08000000
-
-    elif ARCH == 'MIPS':
-        arch = MIPS_24KF
-        firmware = mips_bin
-        rom_addr = 0x1fc00000
->>>>>>> f4ad6fc6
 
 class QemuTargetTestCase(unittest.TestCase):
 
 
     def setUp(self):
-
+        self.setup_env()
+
+    def setup_env(self, gdb_unix_socket_path=None):
         self.rom_addr = None
         self.arch = None
         self.setup_arch()
 
-        self.avatar = Avatar(arch=self.arch, output_directory=TEST_DIR)
+        self.avatar = Avatar(arch=self.arch, output_directory=TEST_DIR, configure_logging=False)
         self.qemu = QemuTarget(self.avatar, name='qemu_test',
                                #firmware="./tests/binaries/qemu_arm_test",
                                firmware='%s/firmware' % TEST_DIR,
+                               gdb_unix_socket_path=gdb_unix_socket_path,
                               )
         self.fake_target = FakeTarget()
 
-<<<<<<< HEAD
         dev1 = self.avatar.add_memory_range(0x101f2000, 0x1000, 'dev1', forwarded=True, 
                                             forwarded_to=self.fake_target,
                                             qemu_name='avatar-rmemory')
-=======
-@with_setup(setup, teardown)
-def test_initialization():
-    global qemu
->>>>>>> f4ad6fc6
 
         mem1 = self.avatar.add_memory_range(self.rom_addr, 0x1000, 'mem1', 
                                             #file='%s/tests/binaries/qemu_arm_test' %
@@ -145,19 +100,7 @@
                                             file='%s/firmware' % TEST_DIR
                                            )
 
-<<<<<<< HEAD
     def setup_arch(self):
-=======
-@with_setup(lambda: setup(gdb_unix_socket_path="/tmp/test_sock"), teardown)
-def test_initialization_unix():
-    global qemu
-
-    qemu.init()
-    qemu.wait()
-
-    assert_equal(qemu.state, TargetStates.STOPPED)
-    qemu.shutdown()
->>>>>>> f4ad6fc6
 
         ARCH = os.getenv('AVATAR2_ARCH')
 
@@ -242,6 +185,17 @@
         self.assertEqual(remote_memory_read, 0xdeadbeef, remote_memory_read)
 
 
+class QemuTargetWithUnixSocketTestCase(QemuTargetTestCase):
+
+    def setUp(self):
+        self.setup_env(gdb_unix_socket_path="/tmp/test_sock")
+
+    #def test_initialization():
+    #    self.qemu.init()
+    #    self.qemu.wait()
+    #    self.assertEqual(qemu.state, TargetStates.STOPPED, self.qemu.state)
+
+
 
 if __name__ == '__main__':
     unittest.main()