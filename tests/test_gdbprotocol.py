--- conflicted
+++ resolved
@@ -1,7 +1,4 @@
 import unittest
-
-from avatar2.protocols.gdb import GDBProtocol
-import avatar2
 
 import subprocess
 import os
@@ -10,40 +7,27 @@
 
 from os.path import dirname, realpath
 
-<<<<<<< HEAD
-=======
-from test_utils import unix2tcp
-from nose.tools import *
->>>>>>> f4ad6fc6
+import avatar2
+from avatar2.protocols.gdb import GDBProtocol
+
+from utils import unix2tcp
+
+
 
 SLEEP_TIME = .1
-
-<<<<<<< HEAD
 PORT = 4444
-=======
-MEM_BASE = 0
-port = 4444
-p = None
-g = None
->>>>>>> f4ad6fc6
-
 X86_REGS = [u'rax', u'rbx', u'rcx', u'rdx', u'rsi', u'rdi', u'rbp', u'rsp',
             u'r8', u'r9', u'r10', u'r11', u'r12', u'r13', u'r14', u'r15',
             u'rip', u'eflags', u'cs', u'ss', u'ds', u'es', u'fs', u'gs']
 
 
-<<<<<<< HEAD
-=======
-def setup_helloworld():
-    global p, g, port, MEM_BASE
->>>>>>> f4ad6fc6
 
 class GdbProtocolTestCase(unittest.TestCase):
 
     def setUp(self):
         pass 
 
-    def setup_env(self, binary):
+    def setup_env(self, binary, unix_socket=False):
 
         self.process = subprocess.Popen(['gdbserver', '--once', '127.0.0.1:%d' % PORT, binary],
                                     stderr=subprocess.PIPE)
@@ -54,12 +38,18 @@
         self.assertEqual(str(PORT) in out, True, out)
         
         self.gdb = GDBProtocol(arch=avatar2.archs.X86_64)
-        self.gdb.remote_connect(port=PORT)
 
-        # let's resolve the base address of the binary
-        ret, out = self.gdb.console_command("p &main")
-        main_addr = int(re.search("0x[0-9a-f]+", out).group(0), 16)
-        self.base_address = main_addr - main_addr % 0x1000
+        if unix_socket is True:
+            socket_path ='/tmp/test_socket'
+            unix2tcp(socket_path, "127.0.0.1", PORT)
+            self.gdb.remote_connect_unix(socket_path)
+
+        else:
+            self.gdb.remote_connect(port=PORT)
+
+        # Base addresses can change across kernel versions due to PIE binaries
+        self.base_address = self.gdb.get_symbol("main")[1] & ~0xfff
+
 
     def wait_stopped(self):
         # As we do not have access to avatar synchronizing target states
@@ -82,30 +72,6 @@
         dir_path = dirname(realpath(__file__))
         binary = '%s/binaries/hello_world' % dir_path
         self.setup_env(binary)
-
-    # Base addresses can change across kernel versions due to PIE binaries
-    MEM_BASE = g.get_symbol("main")[1] & ~0xfff
-
-def setup_helloworld_unix():
-    global p, g, port, MEM_BASE
-
-    socket_path ='/tmp/test_socket'
-    unix2tcp(socket_path, "127.0.0.1", port)
-
-    binary = '%s/tests/binaries/hello_world' % os.getcwd()
-    p = subprocess.Popen(['gdbserver', '--once', '127.0.0.1:%d' % port, binary],
-                        stderr=subprocess.PIPE)
-
-    out = str(p.stderr.readline())
-    assert_equal(binary in out, True)
-    out = str(p.stderr.readline())
-    assert_equal(str(port) in out, True)
-
-    g = GDBProtocol(arch=avatar2.archs.X86_64)
-    g.remote_connect_unix(socket_path)
-
-    # Base addresses can change across kernel versions due to PIE binaries
-    MEM_BASE = g.get_symbol("main")[1] & ~0xfff
 
 
     def test_register_names(self):
@@ -139,19 +105,10 @@
         ret = self.gdb.read_memory(self.base_address, 4)
         self.assertEqual(ret, 0x41414141, ret)
 
-<<<<<<< HEAD
     def test_watchpoint(self):
         ret = self.gdb.set_watchpoint(self.base_address+0x754, read=True,
                                     write=False)
         self.assertEqual(ret, True, ret)
-=======
-@with_setup(setup_helloworld_unix, teardown_func)
-def test_register_read_and_write_unix():
-    ret = g.write_register('rax', 1678)
-    assert_equal(ret, True)
-    ret = g.read_register('rax')
-    assert_equal(ret, 1678)
->>>>>>> f4ad6fc6
 
         ret = self.gdb.cont()
         self.assertEqual(ret, True, ret)
@@ -162,20 +119,16 @@
         ret = self.gdb.read_memory(self.base_address, 4)
         self.assertEqual(ret, 0x464c457f, ret)
 
-<<<<<<< HEAD
+
+class GDBProtocolWithUnixSocketTestCase(GDBProtocolTestCaseOnHelloWorld):
+
+    def setUp(self):
+        dir_path = dirname(realpath(__file__))
+        binary = '%s/binaries/hello_world' % dir_path
+        self.setup_env(binary, unix_socket=True)
+
 
 class GDBProtocolTestCaseOnInfiniteLoop(GdbProtocolTestCase):
-
-=======
-    ret = g.read_memory(MEM_BASE, 4)
-    assert_equal(ret, 0x464c457f)
-
-    ret = g.write_memory(MEM_BASE, 4, 0x41414141)
-    assert_equal(ret, True)
-
-    ret = g.read_memory(MEM_BASE, 4)
-    assert_equal(ret, 0x41414141)
->>>>>>> f4ad6fc6
 
     def setUp(self):
         dir_path = dirname(realpath(__file__))
@@ -194,26 +147,12 @@
 
         self.wait_stopped()
 
-<<<<<<< HEAD
         ret = self.gdb.step()
         self.assertEqual(ret, True, ret)
-=======
-@with_setup(setup_helloworld, teardown_func)
-def test_watchpoint():
-    # .rodata string
-    ret = g.set_watchpoint(MEM_BASE + 0x754, read=True,
-                           write=False)
-    assert_equal(ret, True)
->>>>>>> f4ad6fc6
 
         self.wait_stopped()
 
 
-<<<<<<< HEAD
-=======
-    ret = g.read_memory(MEM_BASE, 4)
-    assert_equal(ret, 0x464c457f)
->>>>>>> f4ad6fc6
 
 if __name__ == '__main__':
     unittest.main()