from threading import Thread
from functools import wraps


class WatchedTypes(object):
    watched_types = [
        'StateTransfer',
        'BreakpointHit',
        'UpdateState',
        'RemoteMemoryRead',
        'RemoteMemoryWrite',
        'RemoteInterruptEnter',
        'RemoteInterruptExit',
        'AvatarGetStatus',
        'AddTarget',
        'TargetInit',
        'TargetShutdown',
        'TargetCont',
        'TargetStop',
        'TargetStep',
        'TargetGetSymbol',
        'TargetWriteMemory',
        'TargetReadMemory',
        'TargetRegisterWrite',
        'TargetRegisterRead',
        'TargetSetBreakpoint',
        'TargetSetWatchPoint',
        'TargetRemovebreakpoint',
        'TargetWait',
<<<<<<< HEAD
        'TargetSetFile',
        'TargetDownload'
=======
        'TargetInjectInterrupt'
>>>>>>> 47b73005
    ]

    def __init__(self):
        self.watched_types = []
        for type in WatchedTypes.watched_types:
            setattr(self, type, type)
            self.watched_types.append(type)

    def __iter__(self):
        for type in self.watched_types:
            yield type

    def _add(self, type):
        if type not in self.watched_types:
            self.watched_types.append(type)
            setattr(self, type, type)
            return True
        return False


BEFORE = 'before'
AFTER = 'after'


def watch(watched_type):
    """
    Decorator for the watchmen system
    """

    def decorator(func):
        @wraps(func)
        def watchtrigger(self, *args, **kwargs):
            # To avoid circular dependencies, we import here ...
            from .avatar2 import Avatar
            from .targets.target import Target

            cb_kwargs = dict(kwargs)
            if isinstance(self, Avatar):
                avatar = self
            elif isinstance(self, Target):
                avatar = self.avatar
                cb_kwargs['watched_target'] = self

            avatar.watchmen.t(watched_type, BEFORE, *args, **cb_kwargs)
            ret = func(self, *args, **kwargs)
            cb_kwargs.update({'watched_return': ret})
            cb_ret = avatar.watchmen.t(watched_type, AFTER, *args, **cb_kwargs)
            return ret if cb_ret is None else cb_ret

        return watchtrigger

    return decorator


class AsyncReaction(Thread):
    def __init__(self, avatar, callback, *args, **kwargs):
        super(AsyncReaction, self).__init__()
        self.avatar = avatar
        self.callback = callback
        self.args = args
        self.kwargs = kwargs

    def run(self):
        self.callback(self.avatar, *self.args, **self.kwargs)


class WatchedEvent(object):
    # noinspection PyUnusedLocal
    def __init__(self, watch_type, when, callback, is_async,
                 overwrite_return = False, *args, **kwargs):
        self._callback = callback
        self.type = watch_type
        self.when = when
        self.is_async = is_async
        self.overwrite_return = overwrite_return
        self.watchmen_args = args
        self.watchmen_kwargs = kwargs

    def react(self, avatar, *args, **kwargs):
        if self._callback is None:
            raise Exception("No callback defined for watchmen of type %s" %
                            self.type)
        else:
            args += self.watchmen_args
            # WARNING: This could overwrite original kwargs,
            #          which may be desired in some cases
            kwargs.update(self.watchmen_kwargs)
            if self.is_async:
                thread = AsyncReaction(avatar, self._callback, *args, **kwargs)
                self.daemon = True
                thread.start()
            else:
                ret = self._callback(avatar, *args, **kwargs)
                if self.overwrite_return:
                    return ret
                


class Watchmen(object):
    """
    """

    def __init__(self, avatar):
        self._watched_events = {}
        self._avatar = avatar
        self.watched_types = WatchedTypes()

        for e in self.watched_types:
            self._watched_events[e] = []

    def add_watch_types(self, watched_types):
        for type in watched_types:
            if self.watched_types._add(type):
                self._watched_events[type] = []

    def add_watchman(self, watch_type, when=BEFORE, callback=None, is_async=False, overwrite_return=False, *args, **kwargs):

        if watch_type not in self.watched_types:
            raise Exception("Requested event_type does not exist")
        if when not in (BEFORE, AFTER):
            raise Exception("Watchman has to be invoked \'before\' or \'after\'!")
        if when == BEFORE and overwrite_return == True:
            self._avatar.log.warning("Overite return enabled for watchman BEFORE event %s. Discarding." % watch_type)
            overwrite_return = False
        w = WatchedEvent(watch_type, when, callback, is_async,
                         overwrite_return=overwrite_return,
                         *args, **kwargs)
        overwriting_cbs = [x.overwrite_return for x in
                           self._watched_events[watch_type]
                           if x.overwrite_return]

        if len(overwriting_cbs) > 1:
            self._avatar.log.warning("More than one watchman can modify the return value for the event. Watch type: %s" % watch_type)
        self._watched_events[watch_type].append(w)
        return w

    add = add_watchman

    def remove_watchman(self, watch_type, watchman):
        if watch_type not in self.watched_types:
            raise Exception("Requested event_type does not exist")
        self._watched_events[watch_type].remove(watchman)

    def trigger(self, watch_type, when, *args, **kwargs):
        ret = None
        for watchman in self._watched_events[watch_type]:
            if watchman.when == when:
                if watchman.overwrite_return:
                    ret = watchman.react(self._avatar, *args, **kwargs)
                    kwargs.update({'watched_return': ret})
                else:
                    watchman.react(self._avatar, *args, **kwargs)
        return ret

    t = trigger<|MERGE_RESOLUTION|>--- conflicted
+++ resolved
@@ -27,12 +27,9 @@
         'TargetSetWatchPoint',
         'TargetRemovebreakpoint',
         'TargetWait',
-<<<<<<< HEAD
         'TargetSetFile',
         'TargetDownload'
-=======
         'TargetInjectInterrupt'
->>>>>>> 47b73005
     ]
 
     def __init__(self):
