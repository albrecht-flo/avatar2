--- conflicted
+++ resolved
@@ -50,12 +50,9 @@
     capstone_mode = CS_MODE_LITTLE_ENDIAN | CS_MODE_THUMB | CS_MODE_MCLASS
     keystone_arch = KS_ARCH_ARM
     keystone_mode = KS_MODE_LITTLE_ENDIAN | KS_MODE_THUMB
-<<<<<<< HEAD
     unicorn_arch = UC_ARCH_ARM
     unicorn_mode = UC_MODE_LITTLE_ENDIAN | UC_MODE_THUMB
-=======
     sr_name = 'xpsr'
->>>>>>> 47b73005
 
 
     @staticmethod
