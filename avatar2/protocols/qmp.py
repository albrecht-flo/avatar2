--- conflicted
+++ resolved
@@ -84,7 +84,6 @@
 
         regs_s = self.execute_command("human-monitor-command",
                                       {"command-line": "info registers"})
-<<<<<<< HEAD
         if raw is True:
             return regs_s
 
@@ -109,8 +108,4 @@
         if len(regs_r) != 1:
             raise exception("Couldn't retrieve base for %s" % reg)
 
-        return int(regs_r[0], 16)
-=======
-        regs_r = re.findall('(...)=([0-9a-f]{8})', regs_s)
-        return dict([(r.lower(), int(v, 16)) for r, v in regs_r])
->>>>>>> 47b73005
+        return int(regs_r[0], 16)