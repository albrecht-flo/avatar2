--- conflicted
+++ resolved
@@ -1,7 +1,6 @@
 #!/bin/bash
 source /etc/os-release
 
-<<<<<<< HEAD
 repo="deb-src http://archive.ubuntu.com/ubuntu/ $UBUNTU_CODENAME-security main restricted"
 apt_src="/etc/apt/sources.list"
 
@@ -26,13 +25,6 @@
 else
     echo "[Warning] Attempting to run installation on a non-ubuntu system."
     echo "You may have to install dependencies manually"
-=======
-if [[ "$ID" == "ubuntu" ]]
-then
-  sudo bash -c 'echo "deb-src http://archive.ubuntu.com/ubuntu/ '$UBUNTU_CODENAME'-security main restricted" >> /etc/apt/sources.list'
-  sudo apt-get update
-  sudo apt-get build-dep -y qemu
->>>>>>> 47b73005
 fi
 
 cd `dirname "$BASH_SOURCE"`/src/
